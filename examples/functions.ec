--- conflicted
+++ resolved
@@ -27,9 +27,6 @@
 store counter = keepCount();
 for (store j = 0; j < 10; j = j + 1) {
   counter();
-<<<<<<< HEAD
-} 
-=======
 }
 
 say "** Function 4: squaring **"
@@ -40,5 +37,4 @@
 store a = 10;
 store b = 20;
 store result = square(a) + b * b - 100 / 5 % 8;
-say(result);
->>>>>>> 6f9ea3fc
+say(result);